--- conflicted
+++ resolved
@@ -3,12 +3,9 @@
 #include "error.h"
 #include "legendre.h"
 #include "mdspan.h"
-<<<<<<< HEAD
 #include "specfun.h"
 
 #include "cephes/poch.h"
-=======
->>>>>>> 23eb8382
 
 namespace special {
 
@@ -19,18 +16,10 @@
         return NAN;
     }
 
-<<<<<<< HEAD
-    if (m < 0) {
-        mp = -m;
-        prefactor = std::pow(-1, mp) * cephes::poch(n + mp + 1, -2 * mp);
-    } else {
-        mp = m;
-=======
     long m_abs = std::abs(m);
     if (m_abs > n) {
         set_error("sph_harm", SF_ERROR_ARG, "m should not be greater than n");
         return NAN;
->>>>>>> 23eb8382
     }
 
     std::complex<T> val = pmv(m_abs, n, std::cos(phi));
@@ -38,14 +27,8 @@
         val *= std::pow(-1, m_abs) * cephes::poch(n + m_abs + 1, -2 * m_abs);
     }
 
-<<<<<<< HEAD
-    val *= std::sqrt((2 * n + 1) / 4.0 / M_PI);
-    val *= std::sqrt(cephes::poch(n + m + 1, -2 * m));
-    val *= std::exp(std::complex<double>(0, m * theta));
-=======
     val *= std::sqrt((2 * n + 1) * cephes::poch(n + m + 1, -2 * m) / (4 * M_PI));
     val *= std::exp(std::complex(static_cast<T>(0), m * theta));
->>>>>>> 23eb8382
 
     return val;
 }
@@ -60,17 +43,11 @@
 
     for (long j = 0; j <= n; ++j) {
         for (long i = 1; i <= j; ++i) {
-<<<<<<< HEAD
-            y(i, j) *= static_cast<T>(std::sqrt((2 * j + 1) * cephes::poch(j + i + 1, -2 * i) / (4 * M_PI))) *
-                       std::exp(std::complex<T>(0, i * theta));
-            y(y.extent(0) - i, j) = static_cast<T>(std::pow(-1, i)) * std::conj(y(i, j));
-=======
             y(i, j) *= std::exp(std::complex(static_cast<T>(0), i * theta));
             y(2 * m + 1 - i, j) = static_cast<T>(std::pow(-1, i)) * std::conj(y(i, j));
         }
         for (long i = j + 1; i <= m; ++i) {
             y(2 * m + 1 - i, j) = 0;
->>>>>>> 23eb8382
         }
     }
 }
