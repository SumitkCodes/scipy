--- conflicted
+++ resolved
@@ -112,17 +112,17 @@
 
     # accommodate empty matrix
     if a1.size == 0:
-        u0, s0, v0 = svd(numpy.eye(2, dtype=a1.dtype))
-
-        s = numpy.empty_like(a1, shape=(0,), dtype=s0.dtype)
+        u0, s0, v0 = svd(np.eye(2, dtype=a1.dtype))
+
+        s = np.empty_like(a1, shape=(0,), dtype=s0.dtype)
         if full_matrices:
-            u = numpy.empty_like(a1, shape=(m, m), dtype=u0.dtype)
-            u[...] = numpy.identity(m)
-            v = numpy.empty_like(a1, shape=(n, n), dtype=v0.dtype)
-            v[...] = numpy.identity(n)
+            u = np.empty_like(a1, shape=(m, m), dtype=u0.dtype)
+            u[...] = np.identity(m)
+            v = np.empty_like(a1, shape=(n, n), dtype=v0.dtype)
+            v[...] = np.identity(n)
         else:
-            u = numpy.empty_like(a1, shape=(m, 0), dtype=u0.dtype)
-            v = numpy.empty_like(a1, shape=(0, n), dtype=v0.dtype)
+            u = np.empty_like(a1, shape=(m, 0), dtype=u0.dtype)
+            v = np.empty_like(a1, shape=(0, n), dtype=v0.dtype)
         if compute_uv:
             return u, s, v
         else:
@@ -243,19 +243,8 @@
     array([ 1.,  1.,  1.,  1.])
 
     """
-<<<<<<< HEAD
-    a = _asarray_validated(a, check_finite=check_finite)
-    if a.size:
-        return svd(a, compute_uv=0, overwrite_a=overwrite_a,
-                   check_finite=False)
-    elif len(a.shape) != 2:
-        raise ValueError('expected matrix')
-    else:
-        return np.empty(0)
-=======
     return svd(a, compute_uv=0, overwrite_a=overwrite_a,
                check_finite=check_finite)
->>>>>>> 3d3358a7
 
 
 def diagsvd(s, M, N):
@@ -351,15 +340,9 @@
     u, s, vh = svd(A, full_matrices=False)
     M, N = u.shape[0], vh.shape[1]
     if rcond is None:
-<<<<<<< HEAD
         rcond = np.finfo(s.dtype).eps * max(M, N)
-    tol = np.amax(s) * rcond
+    tol = np.amax(s, initial=0.) * rcond
     num = np.sum(s > tol, dtype=int)
-=======
-        rcond = numpy.finfo(s.dtype).eps * max(M, N)
-    tol = numpy.amax(s, initial=0.) * rcond
-    num = numpy.sum(s > tol, dtype=int)
->>>>>>> 3d3358a7
     Q = u[:, :num]
     return Q
 
@@ -421,15 +404,9 @@
     u, s, vh = svd(A, full_matrices=True)
     M, N = u.shape[0], vh.shape[1]
     if rcond is None:
-<<<<<<< HEAD
         rcond = np.finfo(s.dtype).eps * max(M, N)
-    tol = np.amax(s) * rcond
+    tol = np.amax(s, initial=0.) * rcond
     num = np.sum(s > tol, dtype=int)
-=======
-        rcond = numpy.finfo(s.dtype).eps * max(M, N)
-    tol = numpy.amax(s, initial=0.) * rcond
-    num = numpy.sum(s > tol, dtype=int)
->>>>>>> 3d3358a7
     Q = vh[num:,:].T.conj()
     return Q
 
